styles/node_modules/*
<<<<<<< HEAD

elm-stuff

elm.js
=======
dist-newstyle/
>>>>>>> 4b64c845
<|MERGE_RESOLUTION|>--- conflicted
+++ resolved
@@ -1,9 +1,4 @@
 styles/node_modules/*
-<<<<<<< HEAD
-
 elm-stuff
-
 elm.js
-=======
-dist-newstyle/
->>>>>>> 4b64c845
+dist-newstyle/